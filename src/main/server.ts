--- conflicted
+++ resolved
@@ -74,10 +74,6 @@
                     return;
 
                 let url = urlMatch[0].toString();
-<<<<<<< HEAD
-                this._info.token = (url.match(tokenRegExp))[0].replace("token=", "");
-                this._info.url = (url.match(baseRegExp))[0];
-=======
                 let token = (url.match(tokenRegExp));
                 
                 if (!token) {
@@ -86,11 +82,8 @@
                     return;
                 }
                 
-                this._info = {
-                    token: token[0].replace("token=", ""),
-                    url: (url.match(baseRegExp))[0]
-                }
->>>>>>> f96a2b1f
+                this._info.token = token[0].replace("token=", "");
+                this._info.url = (url.match(baseRegExp))[0];
 
                 this._cleanupListeners();
                 resolve(this._info);
