--- conflicted
+++ resolved
@@ -2,11 +2,6 @@
 build
 dist
 lib
-<<<<<<< HEAD
-*.js
-*.d.ts
-=======
->>>>>>> f8576322
 node_modules
 .cache
 .vscode
